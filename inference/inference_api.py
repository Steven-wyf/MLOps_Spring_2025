--- conflicted
+++ resolved
@@ -94,32 +94,16 @@
         input_path = f"/mnt/object/inference/input_{request_id}.json"
         with open(input_path, 'w') as f:
             json.dump(data, f)
-<<<<<<< HEAD
-
-        # 2. Preprocess input data
-        processed_dir = "/mnt/object/processed_data"
-        process_data(input_path, processed_dir, quick=False)
-
-        # 3. Fetch latest MLflow run and load models
-=======
         
         processed_data_output_dir = "/mnt/object/processed_data"
         # Process data
         process_data(input_path, processed_data_output_dir, quick=False)
         
         # Get latest model run
->>>>>>> 682d61af
         latest_run = get_latest_model_run()
         if not latest_run:
             raise HTTPException(status_code=500, detail="No models found in MLflow")
         models = load_models(latest_run.info.run_id)
-<<<<<<< HEAD
-
-        # 4. Run original inference pipeline
-
-        # 4.1 Load processed track metadata
-        json_path = os.path.join(processed_dir, "track_texts.json") 
-=======
         
         # Run inference pipeline
         # -1 BERT encoding
@@ -127,61 +111,10 @@
         json_path = processed_data_output_dir + "track_texts.json"
 
         # Load the JSON file
->>>>>>> 682d61af
         with open(json_path, "r", encoding="utf-8") as f:
             track_metadata = json.load(f)
         print(f"Loaded {len(track_metadata)} tracks from {json_path}")
 
-<<<<<<< HEAD
-        # 4.2 BERT encoding
-        texts = [item["text"] for item in track_metadata]
-        inputs = tokenizer(texts, padding=True, truncation=True,
-                           max_length=128, return_tensors="pt")
-        with torch.no_grad():
-            bert_output = models['bert'](**inputs).last_hidden_state[:, 0, :].cpu().numpy()
-        print(f"Encoded {len(texts)} tracks with BERT")
-
-        # 4.3 Matrix Factorization
-        print("starting matrix factorization...")
-        mf_input = torch.tensor(bert_output, dtype=torch.float32)
-        mf_output = models['mf'].predict(mf_input)
-        print(f"Finished MF on {mf_input.shape[0]} tracks")
-
-        # 4.4 MLP
-        print("starting mlp...")
-        mlp_input = torch.tensor(mf_output, dtype=torch.float32)
-        mlp_output = models['mlp'](mlp_input)
-        print(f"Finished MLP on {mlp_input.shape[0]} tracks")
-
-        # 4.5 LLARA
-        print("starting llara...")
-        llara_input  = torch.tensor(mlp_output, dtype=torch.float32)
-        final_output = models['llara'](llara_input)
-        print(f"Finished LLARA on {llara_input.shape[0]} tracks")
-
-        # 5. Branch: use Triton if enabled
-        if USE_TRITON:
-            # convert to numpy
-            output_np = final_output.cpu().numpy() 
-            # prepare Triton input
-            inp = InferInput("input_embeddings", output_np.shape, "FP32")
-            inp.set_data_from_numpy(output_np.astype(np.float32))
-            # specify Triton output
-            out = InferRequestedOutput("scores", binary_data=False)
-            # perform Triton inference
-            triton_res = triton_client.infer(
-                model_name="music_rec",
-                inputs=[inp],
-                outputs=[out]
-            )
-            # extract Triton predictions
-            predictions = triton_res.as_numpy("scores")[0].tolist()
-        else:
-            # bypass Triton, return raw output
-            predictions = final_output.cpu().tolist() 
-
-        # 6. Save and return output JSON
-=======
         # Tokenize input text
         inputs = tokenizer(processed_files[0], padding=True, truncation=True, max_length=128, return_tensors="pt")
         with torch.no_grad():
@@ -210,7 +143,6 @@
         print(f"Finish Predicting {len(llara_input)} tracks with LLARA")
         
         # Convert output to original format
->>>>>>> 682d61af
         output_data = {
             "request_id": request_id,
             "predictions": predictions
@@ -218,13 +150,8 @@
         output_path = f"/mnt/object/inference/output_{request_id}.json"
         with open(output_path, 'w') as f:
             json.dump(output_data, f)
-<<<<<<< HEAD
-        print(f"Saved output to {output_path}")
-
-=======
         print(f"Saved output to {output_path}...")
         
->>>>>>> 682d61af
         return JSONResponse(content=output_data)
 
     except Exception as e:
